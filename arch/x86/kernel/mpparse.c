/*
 *	Intel Multiprocessor Specification 1.1 and 1.4
 *	compliant MP-table parsing routines.
 *
 *	(c) 1995 Alan Cox, Building #3 <alan@lxorguk.ukuu.org.uk>
 *	(c) 1998, 1999, 2000, 2009 Ingo Molnar <mingo@redhat.com>
 *      (c) 2008 Alexey Starikovskiy <astarikovskiy@suse.de>
 */

#include <linux/mm.h>
#include <linux/init.h>
#include <linux/delay.h>
#include <linux/bootmem.h>
#include <linux/kernel_stat.h>
#include <linux/mc146818rtc.h>
#include <linux/bitops.h>
#include <linux/acpi.h>
#include <linux/module.h>
#include <linux/smp.h>

#include <asm/mtrr.h>
#include <asm/mpspec.h>
#include <asm/pgalloc.h>
#include <asm/io_apic.h>
#include <asm/proto.h>
#include <asm/bios_ebda.h>
#include <asm/e820.h>
#include <asm/trampoline.h>
#include <asm/setup.h>
#include <asm/smp.h>

#include <asm/genapic.h>
/*
 * Checksum an MP configuration block.
 */

static int __init mpf_checksum(unsigned char *mp, int len)
{
	int sum = 0;

	while (len--)
		sum += *mp++;

	return sum & 0xFF;
}

static void __init MP_processor_info(struct mpc_cpu *m)
{
	int apicid;
	char *bootup_cpu = "";

	if (!(m->cpuflag & CPU_ENABLED)) {
		disabled_cpus++;
		return;
	}

	if (x86_quirks->mpc_apic_id)
		apicid = x86_quirks->mpc_apic_id(m);
	else
		apicid = m->apicid;

	if (m->cpuflag & CPU_BOOTPROCESSOR) {
		bootup_cpu = " (Bootup-CPU)";
		boot_cpu_physical_apicid = m->apicid;
	}

	printk(KERN_INFO "Processor #%d%s\n", m->apicid, bootup_cpu);
	generic_processor_info(apicid, m->apicver);
}

#ifdef CONFIG_X86_IO_APIC
static void __init MP_bus_info(struct mpc_bus *m)
{
	char str[7];
	memcpy(str, m->bustype, 6);
	str[6] = 0;

	if (x86_quirks->mpc_oem_bus_info)
		x86_quirks->mpc_oem_bus_info(m, str);
	else
		apic_printk(APIC_VERBOSE, "Bus #%d is %s\n", m->busid, str);

#if MAX_MP_BUSSES < 256
	if (m->busid >= MAX_MP_BUSSES) {
		printk(KERN_WARNING "MP table busid value (%d) for bustype %s "
		       " is too large, max. supported is %d\n",
		       m->busid, str, MAX_MP_BUSSES - 1);
		return;
	}
#endif

	if (strncmp(str, BUSTYPE_ISA, sizeof(BUSTYPE_ISA) - 1) == 0) {
		set_bit(m->busid, mp_bus_not_pci);
#if defined(CONFIG_EISA) || defined(CONFIG_MCA)
		mp_bus_id_to_type[m->busid] = MP_BUS_ISA;
#endif
	} else if (strncmp(str, BUSTYPE_PCI, sizeof(BUSTYPE_PCI) - 1) == 0) {
		if (x86_quirks->mpc_oem_pci_bus)
			x86_quirks->mpc_oem_pci_bus(m);

		clear_bit(m->busid, mp_bus_not_pci);
#if defined(CONFIG_EISA) || defined(CONFIG_MCA)
		mp_bus_id_to_type[m->busid] = MP_BUS_PCI;
	} else if (strncmp(str, BUSTYPE_EISA, sizeof(BUSTYPE_EISA) - 1) == 0) {
		mp_bus_id_to_type[m->busid] = MP_BUS_EISA;
	} else if (strncmp(str, BUSTYPE_MCA, sizeof(BUSTYPE_MCA) - 1) == 0) {
		mp_bus_id_to_type[m->busid] = MP_BUS_MCA;
#endif
	} else
		printk(KERN_WARNING "Unknown bustype %s - ignoring\n", str);
}
#endif

#ifdef CONFIG_X86_IO_APIC

static int bad_ioapic(unsigned long address)
{
	if (nr_ioapics >= MAX_IO_APICS) {
		printk(KERN_ERR "ERROR: Max # of I/O APICs (%d) exceeded "
		       "(found %d)\n", MAX_IO_APICS, nr_ioapics);
		panic("Recompile kernel with bigger MAX_IO_APICS!\n");
	}
	if (!address) {
		printk(KERN_ERR "WARNING: Bogus (zero) I/O APIC address"
		       " found in table, skipping!\n");
		return 1;
	}
	return 0;
}

static void __init MP_ioapic_info(struct mpc_ioapic *m)
{
	if (!(m->flags & MPC_APIC_USABLE))
		return;

	printk(KERN_INFO "I/O APIC #%d Version %d at 0x%X.\n",
	       m->apicid, m->apicver, m->apicaddr);

	if (bad_ioapic(m->apicaddr))
		return;

	mp_ioapics[nr_ioapics].apicaddr = m->apicaddr;
	mp_ioapics[nr_ioapics].apicid = m->apicid;
	mp_ioapics[nr_ioapics].type = m->type;
	mp_ioapics[nr_ioapics].apicver = m->apicver;
	mp_ioapics[nr_ioapics].flags = m->flags;
	nr_ioapics++;
}

static void print_MP_intsrc_info(struct mpc_intsrc *m)
{
	apic_printk(APIC_VERBOSE, "Int: type %d, pol %d, trig %d, bus %02x,"
		" IRQ %02x, APIC ID %x, APIC INT %02x\n",
		m->irqtype, m->irqflag & 3, (m->irqflag >> 2) & 3, m->srcbus,
		m->srcbusirq, m->dstapic, m->dstirq);
}

static void __init print_mp_irq_info(struct mpc_intsrc *mp_irq)
{
	apic_printk(APIC_VERBOSE, "Int: type %d, pol %d, trig %d, bus %02x,"
		" IRQ %02x, APIC ID %x, APIC INT %02x\n",
		mp_irq->irqtype, mp_irq->irqflag & 3,
		(mp_irq->irqflag >> 2) & 3, mp_irq->srcbus,
		mp_irq->srcbusirq, mp_irq->dstapic, mp_irq->dstirq);
}

static void __init assign_to_mp_irq(struct mpc_intsrc *m,
				    struct mpc_intsrc *mp_irq)
{
	mp_irq->dstapic = m->dstapic;
	mp_irq->type = m->type;
	mp_irq->irqtype = m->irqtype;
	mp_irq->irqflag = m->irqflag;
	mp_irq->srcbus = m->srcbus;
	mp_irq->srcbusirq = m->srcbusirq;
	mp_irq->dstirq = m->dstirq;
}

static void __init assign_to_mpc_intsrc(struct mpc_intsrc *mp_irq,
					struct mpc_intsrc *m)
{
	m->dstapic = mp_irq->dstapic;
	m->type = mp_irq->type;
	m->irqtype = mp_irq->irqtype;
	m->irqflag = mp_irq->irqflag;
	m->srcbus = mp_irq->srcbus;
	m->srcbusirq = mp_irq->srcbusirq;
	m->dstirq = mp_irq->dstirq;
}

static int __init mp_irq_mpc_intsrc_cmp(struct mpc_intsrc *mp_irq,
					struct mpc_intsrc *m)
{
	if (mp_irq->dstapic != m->dstapic)
		return 1;
	if (mp_irq->type != m->type)
		return 2;
	if (mp_irq->irqtype != m->irqtype)
		return 3;
	if (mp_irq->irqflag != m->irqflag)
		return 4;
	if (mp_irq->srcbus != m->srcbus)
		return 5;
	if (mp_irq->srcbusirq != m->srcbusirq)
		return 6;
	if (mp_irq->dstirq != m->dstirq)
		return 7;

	return 0;
}

static void __init MP_intsrc_info(struct mpc_intsrc *m)
{
	int i;

	print_MP_intsrc_info(m);

	for (i = 0; i < mp_irq_entries; i++) {
		if (!mp_irq_mpc_intsrc_cmp(&mp_irqs[i], m))
			return;
	}

	assign_to_mp_irq(m, &mp_irqs[mp_irq_entries]);
	if (++mp_irq_entries == MAX_IRQ_SOURCES)
		panic("Max # of irq sources exceeded!!\n");
}

#endif

static void __init MP_lintsrc_info(struct mpc_lintsrc *m)
{
	apic_printk(APIC_VERBOSE, "Lint: type %d, pol %d, trig %d, bus %02x,"
		" IRQ %02x, APIC ID %x, APIC LINT %02x\n",
		m->irqtype, m->irqflag & 3, (m->irqflag >> 2) & 3, m->srcbusid,
		m->srcbusirq, m->destapic, m->destapiclint);
}

/*
 * Read/parse the MPC
 */

static int __init smp_check_mpc(struct mpc_table *mpc, char *oem, char *str)
{

	if (memcmp(mpc->signature, MPC_SIGNATURE, 4)) {
		printk(KERN_ERR "MPTABLE: bad signature [%c%c%c%c]!\n",
		       mpc->signature[0], mpc->signature[1],
		       mpc->signature[2], mpc->signature[3]);
		return 0;
	}
	if (mpf_checksum((unsigned char *)mpc, mpc->length)) {
		printk(KERN_ERR "MPTABLE: checksum error!\n");
		return 0;
	}
	if (mpc->spec != 0x01 && mpc->spec != 0x04) {
		printk(KERN_ERR "MPTABLE: bad table version (%d)!!\n",
		       mpc->spec);
		return 0;
	}
	if (!mpc->lapic) {
		printk(KERN_ERR "MPTABLE: null local APIC address!\n");
		return 0;
	}
	memcpy(oem, mpc->oem, 8);
	oem[8] = 0;
	printk(KERN_INFO "MPTABLE: OEM ID: %s\n", oem);

	memcpy(str, mpc->productid, 12);
	str[12] = 0;

	printk(KERN_INFO "MPTABLE: Product ID: %s\n", str);

	printk(KERN_INFO "MPTABLE: APIC at: 0x%X\n", mpc->lapic);

	return 1;
}

static int __init smp_read_mpc(struct mpc_table *mpc, unsigned early)
{
	char str[16];
	char oem[10];

	int count = sizeof(*mpc);
	unsigned char *mpt = ((unsigned char *)mpc) + count;

	if (!smp_check_mpc(mpc, oem, str))
		return 0;

#ifdef CONFIG_X86_32
	generic_mps_oem_check(mpc, oem, str);
#endif
	/* save the local APIC address, it might be non-default */
	if (!acpi_lapic)
		mp_lapic_addr = mpc->lapic;

	if (early)
		return 1;

	if (mpc->oemptr && x86_quirks->smp_read_mpc_oem) {
		struct mpc_oemtable *oem_table = (void *)(long)mpc->oemptr;
		x86_quirks->smp_read_mpc_oem(oem_table, mpc->oemsize);
	}

	/*
	 *      Now process the configuration blocks.
	 */
	if (x86_quirks->mpc_record)
		*x86_quirks->mpc_record = 0;

	while (count < mpc->length) {
		switch (*mpt) {
		case MP_PROCESSOR:
			{
				struct mpc_cpu *m = (struct mpc_cpu *)mpt;
				/* ACPI may have already provided this data */
				if (!acpi_lapic)
					MP_processor_info(m);
				mpt += sizeof(*m);
				count += sizeof(*m);
				break;
			}
		case MP_BUS:
			{
				struct mpc_bus *m = (struct mpc_bus *)mpt;
#ifdef CONFIG_X86_IO_APIC
				MP_bus_info(m);
#endif
				mpt += sizeof(*m);
				count += sizeof(*m);
				break;
			}
		case MP_IOAPIC:
			{
#ifdef CONFIG_X86_IO_APIC
				struct mpc_ioapic *m = (struct mpc_ioapic *)mpt;
				MP_ioapic_info(m);
#endif
				mpt += sizeof(struct mpc_ioapic);
				count += sizeof(struct mpc_ioapic);
				break;
			}
		case MP_INTSRC:
			{
#ifdef CONFIG_X86_IO_APIC
				struct mpc_intsrc *m = (struct mpc_intsrc *)mpt;

				MP_intsrc_info(m);
#endif
				mpt += sizeof(struct mpc_intsrc);
				count += sizeof(struct mpc_intsrc);
				break;
			}
		case MP_LINTSRC:
			{
				struct mpc_lintsrc *m =
				    (struct mpc_lintsrc *)mpt;
				MP_lintsrc_info(m);
				mpt += sizeof(*m);
				count += sizeof(*m);
				break;
			}
		default:
			/* wrong mptable */
			printk(KERN_ERR "Your mptable is wrong, contact your HW vendor!\n");
			printk(KERN_ERR "type %x\n", *mpt);
			print_hex_dump(KERN_ERR, "  ", DUMP_PREFIX_ADDRESS, 16,
					1, mpc, mpc->length, 1);
			count = mpc->length;
			break;
		}
		if (x86_quirks->mpc_record)
			(*x86_quirks->mpc_record)++;
	}

#ifdef CONFIG_X86_BIGSMP
	generic_bigsmp_probe();
#endif

	if (apic->setup_apic_routing)
		apic->setup_apic_routing();

	if (!num_processors)
		printk(KERN_ERR "MPTABLE: no processors registered!\n");
	return num_processors;
}

#ifdef CONFIG_X86_IO_APIC

static int __init ELCR_trigger(unsigned int irq)
{
	unsigned int port;

	port = 0x4d0 + (irq >> 3);
	return (inb(port) >> (irq & 7)) & 1;
}

static void __init construct_default_ioirq_mptable(int mpc_default_type)
{
	struct mpc_intsrc intsrc;
	int i;
	int ELCR_fallback = 0;

	intsrc.type = MP_INTSRC;
	intsrc.irqflag = 0;	/* conforming */
	intsrc.srcbus = 0;
	intsrc.dstapic = mp_ioapics[0].apicid;

	intsrc.irqtype = mp_INT;

	/*
	 *  If true, we have an ISA/PCI system with no IRQ entries
	 *  in the MP table. To prevent the PCI interrupts from being set up
	 *  incorrectly, we try to use the ELCR. The sanity check to see if
	 *  there is good ELCR data is very simple - IRQ0, 1, 2 and 13 can
	 *  never be level sensitive, so we simply see if the ELCR agrees.
	 *  If it does, we assume it's valid.
	 */
	if (mpc_default_type == 5) {
		printk(KERN_INFO "ISA/PCI bus type with no IRQ information... "
		       "falling back to ELCR\n");

		if (ELCR_trigger(0) || ELCR_trigger(1) || ELCR_trigger(2) ||
		    ELCR_trigger(13))
			printk(KERN_ERR "ELCR contains invalid data... "
			       "not using ELCR\n");
		else {
			printk(KERN_INFO
			       "Using ELCR to identify PCI interrupts\n");
			ELCR_fallback = 1;
		}
	}

	for (i = 0; i < 16; i++) {
		switch (mpc_default_type) {
		case 2:
			if (i == 0 || i == 13)
				continue;	/* IRQ0 & IRQ13 not connected */
			/* fall through */
		default:
			if (i == 2)
				continue;	/* IRQ2 is never connected */
		}

		if (ELCR_fallback) {
			/*
			 *  If the ELCR indicates a level-sensitive interrupt, we
			 *  copy that information over to the MP table in the
			 *  irqflag field (level sensitive, active high polarity).
			 */
			if (ELCR_trigger(i))
				intsrc.irqflag = 13;
			else
				intsrc.irqflag = 0;
		}

		intsrc.srcbusirq = i;
		intsrc.dstirq = i ? i : 2;	/* IRQ0 to INTIN2 */
		MP_intsrc_info(&intsrc);
	}

	intsrc.irqtype = mp_ExtINT;
	intsrc.srcbusirq = 0;
	intsrc.dstirq = 0;	/* 8259A to INTIN0 */
	MP_intsrc_info(&intsrc);
}


static void __init construct_ioapic_table(int mpc_default_type)
{
	struct mpc_ioapic ioapic;
	struct mpc_bus bus;

	bus.type = MP_BUS;
	bus.busid = 0;
	switch (mpc_default_type) {
	default:
		printk(KERN_ERR "???\nUnknown standard configuration %d\n",
		       mpc_default_type);
		/* fall through */
	case 1:
	case 5:
		memcpy(bus.bustype, "ISA   ", 6);
		break;
	case 2:
	case 6:
	case 3:
		memcpy(bus.bustype, "EISA  ", 6);
		break;
	case 4:
	case 7:
		memcpy(bus.bustype, "MCA   ", 6);
	}
	MP_bus_info(&bus);
	if (mpc_default_type > 4) {
		bus.busid = 1;
		memcpy(bus.bustype, "PCI   ", 6);
		MP_bus_info(&bus);
	}

	ioapic.type = MP_IOAPIC;
	ioapic.apicid = 2;
	ioapic.apicver = mpc_default_type > 4 ? 0x10 : 0x01;
	ioapic.flags = MPC_APIC_USABLE;
	ioapic.apicaddr = 0xFEC00000;
	MP_ioapic_info(&ioapic);

	/*
	 * We set up most of the low 16 IO-APIC pins according to MPS rules.
	 */
	construct_default_ioirq_mptable(mpc_default_type);
}
#else
static inline void __init construct_ioapic_table(int mpc_default_type) { }
#endif

static inline void __init construct_default_ISA_mptable(int mpc_default_type)
{
	struct mpc_cpu processor;
	struct mpc_lintsrc lintsrc;
	int linttypes[2] = { mp_ExtINT, mp_NMI };
	int i;

	/*
	 * local APIC has default address
	 */
	mp_lapic_addr = APIC_DEFAULT_PHYS_BASE;

	/*
	 * 2 CPUs, numbered 0 & 1.
	 */
	processor.type = MP_PROCESSOR;
	/* Either an integrated APIC or a discrete 82489DX. */
	processor.apicver = mpc_default_type > 4 ? 0x10 : 0x01;
	processor.cpuflag = CPU_ENABLED;
	processor.cpufeature = (boot_cpu_data.x86 << 8) |
	    (boot_cpu_data.x86_model << 4) | boot_cpu_data.x86_mask;
	processor.featureflag = boot_cpu_data.x86_capability[0];
	processor.reserved[0] = 0;
	processor.reserved[1] = 0;
	for (i = 0; i < 2; i++) {
		processor.apicid = i;
		MP_processor_info(&processor);
	}

	construct_ioapic_table(mpc_default_type);

	lintsrc.type = MP_LINTSRC;
	lintsrc.irqflag = 0;		/* conforming */
	lintsrc.srcbusid = 0;
	lintsrc.srcbusirq = 0;
	lintsrc.destapic = MP_APIC_ALL;
	for (i = 0; i < 2; i++) {
		lintsrc.irqtype = linttypes[i];
		lintsrc.destapiclint = i;
		MP_lintsrc_info(&lintsrc);
	}
}

static struct mpf_intel *mpf_found;

/*
 * Scan the memory blocks for an SMP configuration block.
 */
static void __init __get_smp_config(unsigned int early)
{
	struct mpf_intel *mpf = mpf_found;

	if (!mpf)
		return;

	if (acpi_lapic && early)
		return;

	/*
	 * MPS doesn't support hyperthreading, aka only have
	 * thread 0 apic id in MPS table
	 */
	if (acpi_lapic && acpi_ioapic)
		return;

	if (x86_quirks->mach_get_smp_config) {
		if (x86_quirks->mach_get_smp_config(early))
			return;
	}

	printk(KERN_INFO "Intel MultiProcessor Specification v1.%d\n",
	       mpf->specification);
#if defined(CONFIG_X86_LOCAL_APIC) && defined(CONFIG_X86_32)
	if (mpf->feature2 & (1 << 7)) {
		printk(KERN_INFO "    IMCR and PIC compatibility mode.\n");
		pic_mode = 1;
	} else {
		printk(KERN_INFO "    Virtual Wire compatibility mode.\n");
		pic_mode = 0;
	}
#endif
	/*
	 * Now see if we need to read further.
	 */
	if (mpf->feature1 != 0) {
		if (early) {
			/*
			 * local APIC has default address
			 */
			mp_lapic_addr = APIC_DEFAULT_PHYS_BASE;
			return;
		}

		printk(KERN_INFO "Default MP configuration #%d\n",
		       mpf->feature1);
		construct_default_ISA_mptable(mpf->feature1);

	} else if (mpf->physptr) {

		/*
		 * Read the physical hardware table.  Anything here will
		 * override the defaults.
		 */
		if (!smp_read_mpc(phys_to_virt(mpf->physptr), early)) {
#ifdef CONFIG_X86_LOCAL_APIC
			smp_found_config = 0;
#endif
			printk(KERN_ERR
			       "BIOS bug, MP table errors detected!...\n");
			printk(KERN_ERR "... disabling SMP support. "
			       "(tell your hw vendor)\n");
			return;
		}

		if (early)
			return;
#ifdef CONFIG_X86_IO_APIC
		/*
		 * If there are no explicit MP IRQ entries, then we are
		 * broken.  We set up most of the low 16 IO-APIC pins to
		 * ISA defaults and hope it will work.
		 */
		if (!mp_irq_entries) {
			struct mpc_bus bus;

			printk(KERN_ERR "BIOS bug, no explicit IRQ entries, "
			       "using default mptable. "
			       "(tell your hw vendor)\n");

			bus.type = MP_BUS;
			bus.busid = 0;
			memcpy(bus.bustype, "ISA   ", 6);
			MP_bus_info(&bus);

			construct_default_ioirq_mptable(0);
		}
#endif
	} else
		BUG();

	if (!early)
		printk(KERN_INFO "Processors: %d\n", num_processors);
	/*
	 * Only use the first configuration found.
	 */
}

void __init early_get_smp_config(void)
{
	__get_smp_config(1);
}

void __init get_smp_config(void)
{
	__get_smp_config(0);
}

static int __init smp_scan_config(unsigned long base, unsigned long length,
				  unsigned reserve)
{
	unsigned int *bp = phys_to_virt(base);
	struct mpf_intel *mpf;

	apic_printk(APIC_VERBOSE, "Scan SMP from %p for %ld bytes.\n",
			bp, length);
	BUILD_BUG_ON(sizeof(*mpf) != 16);

	while (length > 0) {
		mpf = (struct mpf_intel *)bp;
		if ((*bp == SMP_MAGIC_IDENT) &&
		    (mpf->length == 1) &&
		    !mpf_checksum((unsigned char *)bp, 16) &&
		    ((mpf->specification == 1)
		     || (mpf->specification == 4))) {
#ifdef CONFIG_X86_LOCAL_APIC
			smp_found_config = 1;
#endif
			mpf_found = mpf;

			printk(KERN_INFO "found SMP MP-table at [%p] %llx\n",
			       mpf, (u64)virt_to_phys(mpf));

			if (!reserve)
				return 1;
			reserve_bootmem_generic(virt_to_phys(mpf), PAGE_SIZE,
					BOOTMEM_DEFAULT);
			if (mpf->physptr) {
				unsigned long size = PAGE_SIZE;
#ifdef CONFIG_X86_32
				/*
				 * We cannot access to MPC table to compute
				 * table size yet, as only few megabytes from
				 * the bottom is mapped now.
				 * PC-9800's MPC table places on the very last
				 * of physical memory; so that simply reserving
				 * PAGE_SIZE from mpf->physptr yields BUG()
				 * in reserve_bootmem.
				 */
				unsigned long end = max_low_pfn * PAGE_SIZE;
				if (mpf->physptr + size > end)
					size = end - mpf->physptr;
#endif
				reserve_bootmem_generic(mpf->physptr, size,
						BOOTMEM_DEFAULT);
			}

			return 1;
		}
		bp += 4;
		length -= 16;
	}
	return 0;
}

static void __init __find_smp_config(unsigned int reserve)
{
	unsigned int address;

	if (x86_quirks->mach_find_smp_config) {
		if (x86_quirks->mach_find_smp_config(reserve))
			return;
	}
	/*
	 * FIXME: Linux assumes you have 640K of base ram..
	 * this continues the error...
	 *
	 * 1) Scan the bottom 1K for a signature
	 * 2) Scan the top 1K of base RAM
	 * 3) Scan the 64K of bios
	 */
	if (smp_scan_config(0x0, 0x400, reserve) ||
	    smp_scan_config(639 * 0x400, 0x400, reserve) ||
	    smp_scan_config(0xF0000, 0x10000, reserve))
		return;
	/*
	 * If it is an SMP machine we should know now, unless the
	 * configuration is in an EISA/MCA bus machine with an
	 * extended bios data area.
	 *
	 * there is a real-mode segmented pointer pointing to the
	 * 4K EBDA area at 0x40E, calculate and scan it here.
	 *
	 * NOTE! There are Linux loaders that will corrupt the EBDA
	 * area, and as such this kind of SMP config may be less
	 * trustworthy, simply because the SMP table may have been
	 * stomped on during early boot. These loaders are buggy and
	 * should be fixed.
	 *
	 * MP1.4 SPEC states to only scan first 1K of 4K EBDA.
	 */

	address = get_bios_ebda();
	if (address)
		smp_scan_config(address, 0x400, reserve);
}

void __init early_find_smp_config(void)
{
	__find_smp_config(0);
}

void __init find_smp_config(void)
{
	__find_smp_config(1);
}

#ifdef CONFIG_X86_IO_APIC
static u8 __initdata irq_used[MAX_IRQ_SOURCES];

static int  __init get_MP_intsrc_index(struct mpc_intsrc *m)
{
	int i;

	if (m->irqtype != mp_INT)
		return 0;

	if (m->irqflag != 0x0f)
		return 0;

	/* not legacy */

	for (i = 0; i < mp_irq_entries; i++) {
		if (mp_irqs[i].irqtype != mp_INT)
			continue;

		if (mp_irqs[i].irqflag != 0x0f)
			continue;

		if (mp_irqs[i].srcbus != m->srcbus)
			continue;
		if (mp_irqs[i].srcbusirq != m->srcbusirq)
			continue;
		if (irq_used[i]) {
			/* already claimed */
			return -2;
		}
		irq_used[i] = 1;
		return i;
	}

	/* not found */
	return -1;
}

#define SPARE_SLOT_NUM 20

static struct mpc_intsrc __initdata *m_spare[SPARE_SLOT_NUM];
#endif

static int  __init replace_intsrc_all(struct mpc_table *mpc,
					unsigned long mpc_new_phys,
					unsigned long mpc_new_length)
{
#ifdef CONFIG_X86_IO_APIC
	int i;
	int nr_m_spare = 0;
#endif

	int count = sizeof(*mpc);
	unsigned char *mpt = ((unsigned char *)mpc) + count;

	printk(KERN_INFO "mpc_length %x\n", mpc->length);
	while (count < mpc->length) {
		switch (*mpt) {
		case MP_PROCESSOR:
			{
				struct mpc_cpu *m = (struct mpc_cpu *)mpt;
				mpt += sizeof(*m);
				count += sizeof(*m);
				break;
			}
		case MP_BUS:
			{
				struct mpc_bus *m = (struct mpc_bus *)mpt;
				mpt += sizeof(*m);
				count += sizeof(*m);
				break;
			}
		case MP_IOAPIC:
			{
				mpt += sizeof(struct mpc_ioapic);
				count += sizeof(struct mpc_ioapic);
				break;
			}
		case MP_INTSRC:
			{
#ifdef CONFIG_X86_IO_APIC
				struct mpc_intsrc *m = (struct mpc_intsrc *)mpt;

				printk(KERN_INFO "OLD ");
				print_MP_intsrc_info(m);
				i = get_MP_intsrc_index(m);
				if (i > 0) {
					assign_to_mpc_intsrc(&mp_irqs[i], m);
					printk(KERN_INFO "NEW ");
					print_mp_irq_info(&mp_irqs[i]);
				} else if (!i) {
					/* legacy, do nothing */
				} else if (nr_m_spare < SPARE_SLOT_NUM) {
					/*
					 * not found (-1), or duplicated (-2)
					 * are invalid entries,
					 * we need to use the slot  later
					 */
					m_spare[nr_m_spare] = m;
					nr_m_spare++;
				}
#endif
				mpt += sizeof(struct mpc_intsrc);
				count += sizeof(struct mpc_intsrc);
				break;
			}
		case MP_LINTSRC:
			{
				struct mpc_lintsrc *m =
				    (struct mpc_lintsrc *)mpt;
				mpt += sizeof(*m);
				count += sizeof(*m);
				break;
			}
		default:
			/* wrong mptable */
			printk(KERN_ERR "Your mptable is wrong, contact your HW vendor!\n");
			printk(KERN_ERR "type %x\n", *mpt);
			print_hex_dump(KERN_ERR, "  ", DUMP_PREFIX_ADDRESS, 16,
					1, mpc, mpc->length, 1);
			goto out;
		}
	}

#ifdef CONFIG_X86_IO_APIC
	for (i = 0; i < mp_irq_entries; i++) {
		if (irq_used[i])
			continue;

		if (mp_irqs[i].irqtype != mp_INT)
			continue;

		if (mp_irqs[i].irqflag != 0x0f)
			continue;

		if (nr_m_spare > 0) {
			printk(KERN_INFO "*NEW* found ");
			nr_m_spare--;
			assign_to_mpc_intsrc(&mp_irqs[i], m_spare[nr_m_spare]);
			m_spare[nr_m_spare] = NULL;
		} else {
			struct mpc_intsrc *m = (struct mpc_intsrc *)mpt;
			count += sizeof(struct mpc_intsrc);
			if (!mpc_new_phys) {
				printk(KERN_INFO "No spare slots, try to append...take your risk, new mpc_length %x\n", count);
			} else {
				if (count <= mpc_new_length)
					printk(KERN_INFO "No spare slots, try to append..., new mpc_length %x\n", count);
				else {
					printk(KERN_ERR "mpc_new_length %lx is too small\n", mpc_new_length);
					goto out;
				}
			}
			assign_to_mpc_intsrc(&mp_irqs[i], m);
			mpc->length = count;
			mpt += sizeof(struct mpc_intsrc);
		}
		print_mp_irq_info(&mp_irqs[i]);
	}
#endif
out:
	/* update checksum */
	mpc->checksum = 0;
	mpc->checksum -= mpf_checksum((unsigned char *)mpc, mpc->length);

	return 0;
}

static int __initdata enable_update_mptable;

static int __init update_mptable_setup(char *str)
{
	enable_update_mptable = 1;
	return 0;
}
early_param("update_mptable", update_mptable_setup);

static unsigned long __initdata mpc_new_phys;
static unsigned long mpc_new_length __initdata = 4096;

/* alloc_mptable or alloc_mptable=4k */
static int __initdata alloc_mptable;
static int __init parse_alloc_mptable_opt(char *p)
{
	enable_update_mptable = 1;
	alloc_mptable = 1;
	if (!p)
		return 0;
	mpc_new_length = memparse(p, &p);
	return 0;
}
early_param("alloc_mptable", parse_alloc_mptable_opt);

void __init early_reserve_e820_mpc_new(void)
{
	if (enable_update_mptable && alloc_mptable) {
		u64 startt = 0;
#ifdef CONFIG_X86_TRAMPOLINE
		startt = TRAMPOLINE_BASE;
#endif
		mpc_new_phys = early_reserve_e820(startt, mpc_new_length, 4);
	}
}

static int __init update_mp_table(void)
{
	char str[16];
	char oem[10];
	struct mpf_intel *mpf;
	struct mpc_table *mpc, *mpc_new;

	if (!enable_update_mptable)
		return 0;

	mpf = mpf_found;
	if (!mpf)
		return 0;

	/*
	 * Now see if we need to go further.
	 */
	if (mpf->feature1 != 0)
		return 0;

	if (!mpf->physptr)
		return 0;

	mpc = phys_to_virt(mpf->physptr);

	if (!smp_check_mpc(mpc, oem, str))
		return 0;

<<<<<<< HEAD
	printk(KERN_INFO "mpf: %lx\n", virt_to_phys(mpf));
=======
	printk(KERN_INFO "mpf: %llx\n", (u64)virt_to_phys(mpf));
>>>>>>> 7032e869
	printk(KERN_INFO "physptr: %x\n", mpf->physptr);

	if (mpc_new_phys && mpc->length > mpc_new_length) {
		mpc_new_phys = 0;
		printk(KERN_INFO "mpc_new_length is %ld, please use alloc_mptable=8k\n",
			 mpc_new_length);
	}

	if (!mpc_new_phys) {
		unsigned char old, new;
		/* check if we can change the postion */
		mpc->checksum = 0;
		old = mpf_checksum((unsigned char *)mpc, mpc->length);
		mpc->checksum = 0xff;
		new = mpf_checksum((unsigned char *)mpc, mpc->length);
		if (old == new) {
			printk(KERN_INFO "mpc is readonly, please try alloc_mptable instead\n");
			return 0;
		}
		printk(KERN_INFO "use in-positon replacing\n");
	} else {
		mpf->physptr = mpc_new_phys;
		mpc_new = phys_to_virt(mpc_new_phys);
		memcpy(mpc_new, mpc, mpc->length);
		mpc = mpc_new;
		/* check if we can modify that */
		if (mpc_new_phys - mpf->physptr) {
			struct mpf_intel *mpf_new;
			/* steal 16 bytes from [0, 1k) */
			printk(KERN_INFO "mpf new: %x\n", 0x400 - 16);
			mpf_new = phys_to_virt(0x400 - 16);
			memcpy(mpf_new, mpf, 16);
			mpf = mpf_new;
			mpf->physptr = mpc_new_phys;
		}
		mpf->checksum = 0;
		mpf->checksum -= mpf_checksum((unsigned char *)mpf, 16);
		printk(KERN_INFO "physptr new: %x\n", mpf->physptr);
	}

	/*
	 * only replace the one with mp_INT and
	 *	 MP_IRQ_TRIGGER_LEVEL|MP_IRQ_POLARITY_LOW,
	 * already in mp_irqs , stored by ... and mp_config_acpi_gsi,
	 * may need pci=routeirq for all coverage
	 */
	replace_intsrc_all(mpc, mpc_new_phys, mpc_new_length);

	return 0;
}

late_initcall(update_mp_table);<|MERGE_RESOLUTION|>--- conflicted
+++ resolved
@@ -1011,11 +1011,7 @@
 	if (!smp_check_mpc(mpc, oem, str))
 		return 0;
 
-<<<<<<< HEAD
-	printk(KERN_INFO "mpf: %lx\n", virt_to_phys(mpf));
-=======
 	printk(KERN_INFO "mpf: %llx\n", (u64)virt_to_phys(mpf));
->>>>>>> 7032e869
 	printk(KERN_INFO "physptr: %x\n", mpf->physptr);
 
 	if (mpc_new_phys && mpc->length > mpc_new_length) {
