--- conflicted
+++ resolved
@@ -18,11 +18,6 @@
 #ifdef CONFIG_ARC_DW2_UNWIND
 	void *unw_info;
 	int unw_sec_idx;
-<<<<<<< HEAD
-	const char *secstr;
-};
-=======
->>>>>>> c470abd4
 #endif
 	const char *secstr;
 };
