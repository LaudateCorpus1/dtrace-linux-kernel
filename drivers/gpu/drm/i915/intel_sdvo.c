--- conflicted
+++ resolved
@@ -197,7 +197,6 @@
 
 static struct intel_sdvo_connector *
 to_intel_sdvo_connector(struct drm_connector *connector)
-<<<<<<< HEAD
 {
 	return container_of(connector, struct intel_sdvo_connector, base.base);
 }
@@ -205,15 +204,6 @@
 static struct intel_sdvo_connector_state *
 to_intel_sdvo_connector_state(struct drm_connector_state *conn_state)
 {
-=======
-{
-	return container_of(connector, struct intel_sdvo_connector, base.base);
-}
-
-static struct intel_sdvo_connector_state *
-to_intel_sdvo_connector_state(struct drm_connector_state *conn_state)
-{
->>>>>>> bb176f67
 	return container_of(conn_state, struct intel_sdvo_connector_state, base.base);
 }
 
@@ -1176,19 +1166,11 @@
 
 	if (intel_sdvo_state->base.force_audio != HDMI_AUDIO_OFF_DVI)
 		pipe_config->has_hdmi_sink = intel_sdvo->has_hdmi_monitor;
-<<<<<<< HEAD
 
 	if (intel_sdvo_state->base.force_audio == HDMI_AUDIO_ON ||
 	    (intel_sdvo_state->base.force_audio == HDMI_AUDIO_AUTO && intel_sdvo->has_hdmi_audio))
 		pipe_config->has_audio = true;
 
-=======
-
-	if (intel_sdvo_state->base.force_audio == HDMI_AUDIO_ON ||
-	    (intel_sdvo_state->base.force_audio == HDMI_AUDIO_AUTO && intel_sdvo->has_hdmi_audio))
-		pipe_config->has_audio = true;
-
->>>>>>> bb176f67
 	if (intel_sdvo_state->base.broadcast_rgb == INTEL_BROADCAST_RGB_AUTO) {
 		/* See CEA-861-E - 5.1 Default Encoding Parameters */
 		/* FIXME: This bit is only valid when using TMDS encoding and 8
@@ -1377,12 +1359,8 @@
 	else
 		sdvox |= SDVO_PIPE_SEL(crtc->pipe);
 
-<<<<<<< HEAD
-	if (crtc_state->has_audio)
-=======
 	if (crtc_state->has_audio) {
 		WARN_ON_ONCE(INTEL_GEN(dev_priv) < 4);
->>>>>>> bb176f67
 		sdvox |= SDVO_AUDIO_ENABLE;
 	}
 
@@ -2232,10 +2210,6 @@
 static const struct drm_connector_funcs intel_sdvo_connector_funcs = {
 	.detect = intel_sdvo_detect,
 	.fill_modes = drm_helper_probe_single_connector_modes,
-<<<<<<< HEAD
-	.set_property = drm_atomic_helper_connector_set_property,
-=======
->>>>>>> bb176f67
 	.atomic_get_property = intel_sdvo_connector_atomic_get_property,
 	.atomic_set_property = intel_sdvo_connector_atomic_set_property,
 	.late_register = intel_sdvo_connector_register,
