--- conflicted
+++ resolved
@@ -1814,21 +1814,6 @@
 		INIT_WORK(&dev_priv->rps_work, gen6_pm_rps_work);
 
 	I915_WRITE(HWSTAM, 0xeffe);
-<<<<<<< HEAD
-
-	if (IS_GEN6(dev)) {
-		/* Workaround stalls observed on Sandy Bridge GPUs by
-		 * making the blitter command streamer generate a
-		 * write to the Hardware Status Page for
-		 * MI_USER_INTERRUPT.  This appears to serialize the
-		 * previous seqno write out before the interrupt
-		 * happens.
-		 */
-		I915_WRITE(GEN6_BLITTER_HWSTAM, ~GEN6_BLITTER_USER_INTERRUPT);
-		I915_WRITE(GEN6_BSD_HWSTAM, ~GEN6_BSD_USER_INTERRUPT);
-	}
-=======
->>>>>>> e9676695
 
 	/* XXX hotplug from PCH */
 
