/*
 * Tty buffer allocation management
 */

#include <linux/types.h>
#include <linux/errno.h>
#include <linux/tty.h>
#include <linux/tty_driver.h>
#include <linux/tty_flip.h>
#include <linux/timer.h>
#include <linux/string.h>
#include <linux/slab.h>
#include <linux/sched.h>
#include <linux/init.h>
#include <linux/wait.h>
#include <linux/bitops.h>
#include <linux/delay.h>
#include <linux/module.h>

/**
 *	tty_buffer_free_all		-	free buffers used by a tty
 *	@tty: tty to free from
 *
 *	Remove all the buffers pending on a tty whether queued with data
 *	or in the free ring. Must be called when the tty is no longer in use
 *
 *	Locking: none
 */

void tty_buffer_free_all(struct tty_struct *tty)
{
	struct tty_buffer *thead;
	while ((thead = tty->buf.head) != NULL) {
		tty->buf.head = thead->next;
		kfree(thead);
	}
	while ((thead = tty->buf.free) != NULL) {
		tty->buf.free = thead->next;
		kfree(thead);
	}
	tty->buf.tail = NULL;
	tty->buf.memory_used = 0;
}

/**
 *	tty_buffer_alloc	-	allocate a tty buffer
 *	@tty: tty device
 *	@size: desired size (characters)
 *
 *	Allocate a new tty buffer to hold the desired number of characters.
 *	Return NULL if out of memory or the allocation would exceed the
 *	per device queue
 *
 *	Locking: Caller must hold tty->buf.lock
 */

static struct tty_buffer *tty_buffer_alloc(struct tty_struct *tty, size_t size)
{
	struct tty_buffer *p;

	if (tty->buf.memory_used + size > 65536)
		return NULL;
	p = kmalloc(sizeof(struct tty_buffer) + 2 * size, GFP_ATOMIC);
	if (p == NULL)
		return NULL;
	p->used = 0;
	p->size = size;
	p->next = NULL;
	p->commit = 0;
	p->read = 0;
	p->char_buf_ptr = (char *)(p->data);
	p->flag_buf_ptr = (unsigned char *)p->char_buf_ptr + size;
	tty->buf.memory_used += size;
	return p;
}

/**
 *	tty_buffer_free		-	free a tty buffer
 *	@tty: tty owning the buffer
 *	@b: the buffer to free
 *
 *	Free a tty buffer, or add it to the free list according to our
 *	internal strategy
 *
 *	Locking: Caller must hold tty->buf.lock
 */

static void tty_buffer_free(struct tty_struct *tty, struct tty_buffer *b)
{
	/* Dumb strategy for now - should keep some stats */
	tty->buf.memory_used -= b->size;
	WARN_ON(tty->buf.memory_used < 0);

	if (b->size >= 512)
		kfree(b);
	else {
		b->next = tty->buf.free;
		tty->buf.free = b;
	}
}

/**
 *	__tty_buffer_flush		-	flush full tty buffers
 *	@tty: tty to flush
 *
 *	flush all the buffers containing receive data. Caller must
 *	hold the buffer lock and must have ensured no parallel flush to
 *	ldisc is running.
 *
 *	Locking: Caller must hold tty->buf.lock
 */

static void __tty_buffer_flush(struct tty_struct *tty)
{
	struct tty_buffer *thead;

	while ((thead = tty->buf.head) != NULL) {
		tty->buf.head = thead->next;
		tty_buffer_free(tty, thead);
	}
	tty->buf.tail = NULL;
}

/**
 *	tty_buffer_flush		-	flush full tty buffers
 *	@tty: tty to flush
 *
 *	flush all the buffers containing receive data. If the buffer is
 *	being processed by flush_to_ldisc then we defer the processing
 *	to that function
 *
 *	Locking: none
 */

void tty_buffer_flush(struct tty_struct *tty)
{
	unsigned long flags;
	spin_lock_irqsave(&tty->buf.lock, flags);

	/* If the data is being pushed to the tty layer then we can't
	   process it here. Instead set a flag and the flush_to_ldisc
	   path will process the flush request before it exits */
	if (test_bit(TTY_FLUSHING, &tty->flags)) {
		set_bit(TTY_FLUSHPENDING, &tty->flags);
		spin_unlock_irqrestore(&tty->buf.lock, flags);
		wait_event(tty->read_wait,
				test_bit(TTY_FLUSHPENDING, &tty->flags) == 0);
		return;
	} else
		__tty_buffer_flush(tty);
	spin_unlock_irqrestore(&tty->buf.lock, flags);
}

/**
 *	tty_buffer_find		-	find a free tty buffer
 *	@tty: tty owning the buffer
 *	@size: characters wanted
 *
 *	Locate an existing suitable tty buffer or if we are lacking one then
 *	allocate a new one. We round our buffers off in 256 character chunks
 *	to get better allocation behaviour.
 *
 *	Locking: Caller must hold tty->buf.lock
 */

static struct tty_buffer *tty_buffer_find(struct tty_struct *tty, size_t size)
{
	struct tty_buffer **tbh = &tty->buf.free;
	while ((*tbh) != NULL) {
		struct tty_buffer *t = *tbh;
		if (t->size >= size) {
			*tbh = t->next;
			t->next = NULL;
			t->used = 0;
			t->commit = 0;
			t->read = 0;
			tty->buf.memory_used += t->size;
			return t;
		}
		tbh = &((*tbh)->next);
	}
	/* Round the buffer size out */
	size = (size + 0xFF) & ~0xFF;
	return tty_buffer_alloc(tty, size);
	/* Should possibly check if this fails for the largest buffer we
	   have queued and recycle that ? */
}

/**
 *	tty_buffer_request_room		-	grow tty buffer if needed
 *	@tty: tty structure
 *	@size: size desired
 *
 *	Make at least size bytes of linear space available for the tty
 *	buffer. If we fail return the size we managed to find.
 *
 *	Locking: Takes tty->buf.lock
 */
int tty_buffer_request_room(struct tty_struct *tty, size_t size)
{
	struct tty_buffer *b, *n;
	int left;
	unsigned long flags;

	spin_lock_irqsave(&tty->buf.lock, flags);

	/* OPTIMISATION: We could keep a per tty "zero" sized buffer to
	   remove this conditional if its worth it. This would be invisible
	   to the callers */
	if ((b = tty->buf.tail) != NULL)
		left = b->size - b->used;
	else
		left = 0;

	if (left < size) {
		/* This is the slow path - looking for new buffers to use */
		if ((n = tty_buffer_find(tty, size)) != NULL) {
			if (b != NULL) {
				b->next = n;
				b->commit = b->used;
			} else
				tty->buf.head = n;
			tty->buf.tail = n;
		} else
			size = left;
	}

	spin_unlock_irqrestore(&tty->buf.lock, flags);
	return size;
}
EXPORT_SYMBOL_GPL(tty_buffer_request_room);

/**
 *	tty_insert_flip_string_fixed_flag - Add characters to the tty buffer
 *	@tty: tty structure
 *	@chars: characters
 *	@flag: flag value for each character
 *	@size: size
 *
 *	Queue a series of bytes to the tty buffering. All the characters
 *	passed are marked with the supplied flag. Returns the number added.
 *
 *	Locking: Called functions may take tty->buf.lock
 */

int tty_insert_flip_string_fixed_flag(struct tty_struct *tty,
		const unsigned char *chars, char flag, size_t size)
{
	int copied = 0;
	do {
		int goal = min_t(size_t, size - copied, TTY_BUFFER_PAGE);
		int space = tty_buffer_request_room(tty, goal);
		struct tty_buffer *tb = tty->buf.tail;
		/* If there is no space then tb may be NULL */
		if (unlikely(space == 0))
			break;
		memcpy(tb->char_buf_ptr + tb->used, chars, space);
		memset(tb->flag_buf_ptr + tb->used, flag, space);
		tb->used += space;
		copied += space;
		chars += space;
		/* There is a small chance that we need to split the data over
		   several buffers. If this is the case we must loop */
	} while (unlikely(size > copied));
	return copied;
}
EXPORT_SYMBOL(tty_insert_flip_string_fixed_flag);

/**
 *	tty_insert_flip_string_flags	-	Add characters to the tty buffer
 *	@tty: tty structure
 *	@chars: characters
 *	@flags: flag bytes
 *	@size: size
 *
 *	Queue a series of bytes to the tty buffering. For each character
 *	the flags array indicates the status of the character. Returns the
 *	number added.
 *
 *	Locking: Called functions may take tty->buf.lock
 */

int tty_insert_flip_string_flags(struct tty_struct *tty,
		const unsigned char *chars, const char *flags, size_t size)
{
	int copied = 0;
	do {
		int goal = min_t(size_t, size - copied, TTY_BUFFER_PAGE);
		int space = tty_buffer_request_room(tty, goal);
		struct tty_buffer *tb = tty->buf.tail;
		/* If there is no space then tb may be NULL */
		if (unlikely(space == 0))
			break;
		memcpy(tb->char_buf_ptr + tb->used, chars, space);
		memcpy(tb->flag_buf_ptr + tb->used, flags, space);
		tb->used += space;
		copied += space;
		chars += space;
		flags += space;
		/* There is a small chance that we need to split the data over
		   several buffers. If this is the case we must loop */
	} while (unlikely(size > copied));
	return copied;
}
EXPORT_SYMBOL(tty_insert_flip_string_flags);

/**
 *	tty_schedule_flip	-	push characters to ldisc
 *	@tty: tty to push from
 *
 *	Takes any pending buffers and transfers their ownership to the
 *	ldisc side of the queue. It then schedules those characters for
 *	processing by the line discipline.
 *
 *	Locking: Takes tty->buf.lock
 */

void tty_schedule_flip(struct tty_struct *tty)
{
	unsigned long flags;
	spin_lock_irqsave(&tty->buf.lock, flags);
	if (tty->buf.tail != NULL)
		tty->buf.tail->commit = tty->buf.tail->used;
	spin_unlock_irqrestore(&tty->buf.lock, flags);
	schedule_work(&tty->buf.work);
}
EXPORT_SYMBOL(tty_schedule_flip);

/**
 *	tty_prepare_flip_string		-	make room for characters
 *	@tty: tty
 *	@chars: return pointer for character write area
 *	@size: desired size
 *
 *	Prepare a block of space in the buffer for data. Returns the length
 *	available and buffer pointer to the space which is now allocated and
 *	accounted for as ready for normal characters. This is used for drivers
 *	that need their own block copy routines into the buffer. There is no
 *	guarantee the buffer is a DMA target!
 *
 *	Locking: May call functions taking tty->buf.lock
 */

int tty_prepare_flip_string(struct tty_struct *tty, unsigned char **chars,
								size_t size)
{
	int space = tty_buffer_request_room(tty, size);
	if (likely(space)) {
		struct tty_buffer *tb = tty->buf.tail;
		*chars = tb->char_buf_ptr + tb->used;
		memset(tb->flag_buf_ptr + tb->used, TTY_NORMAL, space);
		tb->used += space;
	}
	return space;
}
EXPORT_SYMBOL_GPL(tty_prepare_flip_string);

/**
 *	tty_prepare_flip_string_flags	-	make room for characters
 *	@tty: tty
 *	@chars: return pointer for character write area
 *	@flags: return pointer for status flag write area
 *	@size: desired size
 *
 *	Prepare a block of space in the buffer for data. Returns the length
 *	available and buffer pointer to the space which is now allocated and
 *	accounted for as ready for characters. This is used for drivers
 *	that need their own block copy routines into the buffer. There is no
 *	guarantee the buffer is a DMA target!
 *
 *	Locking: May call functions taking tty->buf.lock
 */

int tty_prepare_flip_string_flags(struct tty_struct *tty,
			unsigned char **chars, char **flags, size_t size)
{
	int space = tty_buffer_request_room(tty, size);
	if (likely(space)) {
		struct tty_buffer *tb = tty->buf.tail;
		*chars = tb->char_buf_ptr + tb->used;
		*flags = tb->flag_buf_ptr + tb->used;
		tb->used += space;
	}
	return space;
}
EXPORT_SYMBOL_GPL(tty_prepare_flip_string_flags);



/**
 *	flush_to_ldisc
 *	@work: tty structure passed from work queue.
 *
 *	This routine is called out of the software interrupt to flush data
 *	from the buffer chain to the line discipline.
 *
 *	Locking: holds tty->buf.lock to guard buffer list. Drops the lock
 *	while invoking the line discipline receive_buf method. The
 *	receive_buf method is single threaded for each tty instance.
 */

static void flush_to_ldisc(struct work_struct *work)
{
	struct tty_struct *tty =
		container_of(work, struct tty_struct, buf.work);
	unsigned long 	flags;
	struct tty_ldisc *disc;

	disc = tty_ldisc_ref(tty);
	if (disc == NULL)	/*  !TTY_LDISC */
		return;

	spin_lock_irqsave(&tty->buf.lock, flags);

	if (!test_and_set_bit(TTY_FLUSHING, &tty->flags)) {
		struct tty_buffer *head, *tail = tty->buf.tail;
		int seen_tail = 0;
		while ((head = tty->buf.head) != NULL) {
			int copied;
			int count;
			char *char_buf;
			unsigned char *flag_buf;

			count = head->commit - head->read;
			if (!count) {
				if (head->next == NULL)
					break;
				/*
				  There's a possibility tty might get new buffer
				  added during the unlock window below. We could
				  end up spinning in here forever hogging the CPU
				  completely. To avoid this let's have a rest each
				  time we processed the tail buffer.
				*/
				if (tail == head)
					seen_tail = 1;
				tty->buf.head = head->next;
				tty_buffer_free(tty, head);
				continue;
			}
			/* Ldisc or user is trying to flush the buffers
			   we are feeding to the ldisc, stop feeding the
			   line discipline as we want to empty the queue */
			if (test_bit(TTY_FLUSHPENDING, &tty->flags))
				break;
<<<<<<< HEAD
			if (!tty->receive_room || seen_tail)
				break;
			if (count > tty->receive_room)
				count = tty->receive_room;
=======
>>>>>>> d762f438
			char_buf = head->char_buf_ptr + head->read;
			flag_buf = head->flag_buf_ptr + head->read;
			spin_unlock_irqrestore(&tty->buf.lock, flags);
			copied = disc->ops->receive_buf(tty, char_buf,
							flag_buf, count);
			spin_lock_irqsave(&tty->buf.lock, flags);

			head->read += copied;

			if (copied == 0 || seen_tail) {
				schedule_work(&tty->buf.work);
				break;
			}
		}
		clear_bit(TTY_FLUSHING, &tty->flags);
	}

	/* We may have a deferred request to flush the input buffer,
	   if so pull the chain under the lock and empty the queue */
	if (test_bit(TTY_FLUSHPENDING, &tty->flags)) {
		__tty_buffer_flush(tty);
		clear_bit(TTY_FLUSHPENDING, &tty->flags);
		wake_up(&tty->read_wait);
	}
	spin_unlock_irqrestore(&tty->buf.lock, flags);

	tty_ldisc_deref(disc);
}

/**
 *	tty_flush_to_ldisc
 *	@tty: tty to push
 *
 *	Push the terminal flip buffers to the line discipline.
 *
 *	Must not be called from IRQ context.
 */
void tty_flush_to_ldisc(struct tty_struct *tty)
{
	flush_work(&tty->buf.work);
}

/**
 *	tty_flip_buffer_push	-	terminal
 *	@tty: tty to push
 *
 *	Queue a push of the terminal flip buffers to the line discipline. This
 *	function must not be called from IRQ context if tty->low_latency is set.
 *
 *	In the event of the queue being busy for flipping the work will be
 *	held off and retried later.
 *
 *	Locking: tty buffer lock. Driver locks in low latency mode.
 */

void tty_flip_buffer_push(struct tty_struct *tty)
{
	unsigned long flags;
	spin_lock_irqsave(&tty->buf.lock, flags);
	if (tty->buf.tail != NULL)
		tty->buf.tail->commit = tty->buf.tail->used;
	spin_unlock_irqrestore(&tty->buf.lock, flags);

	if (tty->low_latency)
		flush_to_ldisc(&tty->buf.work);
	else
		schedule_work(&tty->buf.work);
}
EXPORT_SYMBOL(tty_flip_buffer_push);

/**
 *	tty_buffer_init		-	prepare a tty buffer structure
 *	@tty: tty to initialise
 *
 *	Set up the initial state of the buffer management for a tty device.
 *	Must be called before the other tty buffer functions are used.
 *
 *	Locking: none
 */

void tty_buffer_init(struct tty_struct *tty)
{
	spin_lock_init(&tty->buf.lock);
	tty->buf.head = NULL;
	tty->buf.tail = NULL;
	tty->buf.free = NULL;
	tty->buf.memory_used = 0;
	INIT_WORK(&tty->buf.work, flush_to_ldisc);
}
<|MERGE_RESOLUTION|>--- conflicted
+++ resolved
@@ -443,13 +443,6 @@
 			   line discipline as we want to empty the queue */
 			if (test_bit(TTY_FLUSHPENDING, &tty->flags))
 				break;
-<<<<<<< HEAD
-			if (!tty->receive_room || seen_tail)
-				break;
-			if (count > tty->receive_room)
-				count = tty->receive_room;
-=======
->>>>>>> d762f438
 			char_buf = head->char_buf_ptr + head->read;
 			flag_buf = head->flag_buf_ptr + head->read;
 			spin_unlock_irqrestore(&tty->buf.lock, flags);
