--- conflicted
+++ resolved
@@ -122,8 +122,5 @@
 obj-y				+= clk/
 
 obj-$(CONFIG_HWSPINLOCK)	+= hwspinlock/
-<<<<<<< HEAD
 obj-$(CONFIG_NFC)		+= nfc/
-=======
-obj-$(CONFIG_IOMMU_SUPPORT)	+= iommu/
->>>>>>> b395fb36
+obj-$(CONFIG_IOMMU_SUPPORT)	+= iommu/