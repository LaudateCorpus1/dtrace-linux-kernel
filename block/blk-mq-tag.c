--- conflicted
+++ resolved
@@ -322,24 +322,11 @@
 
 	/*
 	 * __blk_mq_update_nr_hw_queues will update the nr_hw_queues and
-<<<<<<< HEAD
-	 * queue_hw_ctx after freeze the queue. So we could use q_usage_counter
-	 * to avoid race with it. __blk_mq_update_nr_hw_queues will users
-	 * synchronize_rcu to ensure all of the users go out of the critical
-	 * section below and see zeroed q_usage_counter.
-	 */
-	rcu_read_lock();
-	if (percpu_ref_is_zero(&q->q_usage_counter)) {
-		rcu_read_unlock();
-		return;
-	}
-=======
 	 * queue_hw_ctx after freeze the queue, so we use q_usage_counter
 	 * to avoid race with it.
 	 */
 	if (!percpu_ref_tryget(&q->q_usage_counter))
 		return;
->>>>>>> 23e542e5
 
 	queue_for_each_hw_ctx(q, hctx, i) {
 		struct blk_mq_tags *tags = hctx->tags;
@@ -355,11 +342,7 @@
 			bt_for_each(hctx, &tags->breserved_tags, fn, priv, true);
 		bt_for_each(hctx, &tags->bitmap_tags, fn, priv, false);
 	}
-<<<<<<< HEAD
-	rcu_read_unlock();
-=======
 	blk_queue_exit(q);
->>>>>>> 23e542e5
 }
 
 static int bt_alloc(struct sbitmap_queue *bt, unsigned int depth,
