--- conflicted
+++ resolved
@@ -85,10 +85,7 @@
  *	a specific SE notifies us about the end of a transaction. The parameter
  *	for this event is the application ID (AID).
  * @NFC_CMD_GET_SE: Dump all discovered secure elements from an NFC controller.
-<<<<<<< HEAD
-=======
  * @NFC_CMD_SE_IO: Send/Receive APDUs to/from the selected secure element.
->>>>>>> d8ec26d7
  */
 enum nfc_commands {
 	NFC_CMD_UNSPEC,
@@ -118,10 +115,7 @@
 	NFC_EVENT_SE_CONNECTIVITY,
 	NFC_EVENT_SE_TRANSACTION,
 	NFC_CMD_GET_SE,
-<<<<<<< HEAD
-=======
 	NFC_CMD_SE_IO,
->>>>>>> d8ec26d7
 /* private: internal use only */
 	__NFC_CMD_AFTER_LAST
 };
@@ -155,10 +149,7 @@
  * @NFC_ATTR_SE_INDEX: Secure element index
  * @NFC_ATTR_SE_TYPE: Secure element type (UICC or EMBEDDED)
  * @NFC_ATTR_FIRMWARE_DOWNLOAD_STATUS: Firmware download operation status
-<<<<<<< HEAD
-=======
  * @NFC_ATTR_APDU: Secure element APDU
->>>>>>> d8ec26d7
  */
 enum nfc_attrs {
 	NFC_ATTR_UNSPEC,
@@ -186,10 +177,7 @@
 	NFC_ATTR_SE_TYPE,
 	NFC_ATTR_SE_AID,
 	NFC_ATTR_FIRMWARE_DOWNLOAD_STATUS,
-<<<<<<< HEAD
-=======
 	NFC_ATTR_SE_APDU,
->>>>>>> d8ec26d7
 /* private: internal use only */
 	__NFC_ATTR_AFTER_LAST
 };
